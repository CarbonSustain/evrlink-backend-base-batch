const express = require("express");
const cors = require("cors");
const rateLimit = require("express-rate-limit");
const helmet = require("helmet");
const compression = require("compression");
const { ethers } = require("ethers");
const path = require("path");
const fs = require("fs");
require("dotenv").config();
const { Sequelize, Op } = require("sequelize");
const multer = require("multer");
const jwt = require("jsonwebtoken");

// Import models
const Background = require("./src/models/Background");
const GiftCard = require("./src/models/GiftCard");
const Transaction = require("./src/models/Transaction");
const User = require("./src/models/User");

// Import API routes
const apiRoutes = require("./src/routes");

const app = express();

// Security middleware
app.use(
  helmet({
    crossOriginResourcePolicy: { policy: "cross-origin" },
    contentSecurityPolicy: {
      directives: {
        defaultSrc: ["'self'"],
        imgSrc: [
          "'self'",
          "data:",
          "https://api.evrlink.com",
          "https://evrlink.com",
          "*",
        ],
      },
    },
  })
);
app.use(compression());

// Rate limiting
const limiter = rateLimit({
  windowMs: parseInt(process.env.RATE_LIMIT_WINDOW) * 60 * 1000, // 15 minutes
  max: parseInt(process.env.RATE_LIMIT_MAX_REQUESTS), // 100 requests
  message: "Too many requests from this IP, please try again later.",
});

app.use(limiter);

// CORS configuration for production
const corsOptions = {
  origin: [
    "https://evrlink.com",
    "https://www.evrlink.com",
    "https://evrlink.io",
    "https://www.evrlink.io", // Allow requests from this domain
    "http://localhost:8001",
    "http://127.0.0.1:8080",
  ],
  methods: ["GET", "POST", "PUT", "DELETE", "OPTIONS"],
  allowedHeaders: ["Content-Type", "Authorization"],
  exposedHeaders: ["Cross-Origin-Resource-Policy"],
  credentials: true,
};

app.use(cors(corsOptions));
app.use(express.json());

// Serve uploaded files statically with CORS headers
app.use(
  "/uploads",
  (req, res, next) => {
    res.setHeader("Cross-Origin-Resource-Policy", "cross-origin");
    res.setHeader("Access-Control-Allow-Origin", "*");

    // Log the request for debugging
    console.log(`Image request: ${req.url}`);

    // Check if the file exists before serving
    const filePath = path.join(__dirname, "uploads", req.url);
    if (fs.existsSync(filePath)) {
      console.log(`Serving image: ${filePath}`);
      next();
    } else {
      console.log(`Warning: Image not found: ${filePath}`);

      // Create a simple SVG placeholder for missing images
      const createPlaceholder = process.env.AUTO_CREATE_PLACEHOLDERS === "true";

      if (createPlaceholder) {
        try {
          const filename = path.basename(req.url);
          const placeholderSVG = `<svg width="400" height="300" xmlns="http://www.w3.org/2000/svg">
          <rect width="400" height="300" fill="#f0f0f0"/>
          <text x="50%" y="50%" font-family="Arial" font-size="24" text-anchor="middle" fill="#888">
            Image Not Found
          </text>
          <text x="50%" y="65%" font-family="Arial" font-size="16" text-anchor="middle" fill="#888">
            (${filename})
          </text>
        </svg>`;

          // Create the placeholder file
          fs.writeFileSync(filePath, placeholderSVG);
          console.log(`Created placeholder image: ${filePath}`);
          next();
        } catch (error) {
          console.error(`Error creating placeholder: ${error.message}`);
          res
            .status(404)
            .send("Image not found and failed to create placeholder");
        }
      } else {
        // Return 404
        res.status(404).send("Image not found");
      }
    }
  },
  express.static(path.join(__dirname, "uploads"))
);

// Fallback route for image errors - this will only be reached if the static middleware doesn't handle it
app.use("/uploads/*", (req, res) => {
  console.log(`Fallback handler - Image not found: ${req.originalUrl}`);
  res.status(404).send("Image not found (fallback)");
});

// Mount API routes
app.use("/api", apiRoutes);
<<<<<<< HEAD

// Direct handler for email-wallet endpoint in case the regular route isn't working
app.post("/api/auth/email-wallet", async (req, res) => {
  console.log("Direct email-wallet association request received:", req.body);
  const { email, walletAddress } = req.body;

  if (!email || !walletAddress) {
    console.log("Missing email or walletAddress in request");
    return res
      .status(400)
      .json({ error: "Email and wallet address are required" });
  }

  try {
    // Use raw SQL to create the email_wallets table if it doesn't exist
    const sequelize = require("./db/db_config");

    try {
      console.log("Checking if email_wallets table exists...");
      await sequelize.query("SELECT 1 FROM email_wallets LIMIT 1");
      console.log("email_wallets table exists");
    } catch (tableError) {
      console.log("email_wallets table does not exist, creating it...");
      try {
        // Create the email_wallets table
        await sequelize.query(`
          CREATE TABLE IF NOT EXISTS email_wallets (
            id SERIAL PRIMARY KEY,
            email VARCHAR(255) UNIQUE NOT NULL,
            wallet_address VARCHAR(255) NOT NULL,
            created_at TIMESTAMP DEFAULT CURRENT_TIMESTAMP
          );
        `);
        console.log("email_wallets table created successfully");
      } catch (createError) {
        console.error("Failed to create email_wallets table:", createError);
        return res.status(500).json({
          error: "Database schema issue: failed to create email_wallets table",
        });
      }
    }

    // Check if user exists in the users table - use the User model
    console.log("Checking if user exists for wallet address:", walletAddress);
    let user = await User.findOne({ where: { walletAddress } });

    // Create user if it doesn't exist
    if (!user) {
      console.log(
        "User not found, creating new user with wallet address:",
        walletAddress
      );
      try {
        // Create user with the User model
        user = await User.create({
          walletAddress,
          email: email, // Store email directly in the user model
        });
        console.log("User created successfully with email:", email);
      } catch (userError) {
        console.error("Error creating user:", userError);
        // Continue anyway, attempt legacy approach
        try {
          await sequelize.query(
            `INSERT INTO users (wallet_address) VALUES ($1)`,
            {
              bind: [walletAddress],
            }
          );
          console.log("User created with legacy approach");
        } catch (legacyError) {
          console.error("Error in legacy user creation:", legacyError);
        }
      }
    } else {
      // Update existing user with email
      console.log("User exists, updating with email:", email);
      try {
        await user.update({ email });
        console.log("User email updated successfully");
      } catch (updateError) {
        console.error("Error updating user email:", updateError);
      }
    }

    // Continue with the email_wallets association for backward compatibility
    console.log(
      "Checking if email is already associated with a wallet:",
      email
    );
    const emailWallets = await sequelize.query(
      `SELECT id, wallet_address FROM email_wallets WHERE email = $1`,
      {
        bind: [email],
        type: sequelize.QueryTypes.SELECT,
      }
    );

    if (emailWallets && emailWallets.length > 0) {
      // Update the existing association
      console.log(
        "Email already associated with wallet, updating to:",
        walletAddress
      );
      await sequelize.query(
        `UPDATE email_wallets SET wallet_address = $1 WHERE email = $2`,
        {
          bind: [walletAddress, email],
        }
      );
      console.log("Updated email-wallet association");
    } else {
      // Create a new association
      console.log("Creating new email-wallet association");
      try {
        await sequelize.query(
          `INSERT INTO email_wallets (email, wallet_address) VALUES ($1, $2)`,
          {
            bind: [email, walletAddress],
          }
        );
        console.log("Created new email-wallet association");
      } catch (insertError) {
        console.error("Error creating email-wallet association:", insertError);

        // Try another approach with plain SQL if the parameterized query fails
        try {
          const sanitizedEmail = email.replace(/'/g, "''");
          const sanitizedWalletAddress = walletAddress.replace(/'/g, "''");

          await sequelize.query(
            `INSERT INTO email_wallets (email, wallet_address) VALUES ('${sanitizedEmail}', '${sanitizedWalletAddress}')`
          );
          console.log("Created email-wallet association with plain SQL");
        } catch (plainError) {
          console.error("Error with plain SQL insert:", plainError);
          throw new Error("All insert approaches failed");
        }
      }
    }

    res.json({
      success: true,
      data: {
        email,
        walletAddress,
      },
    });
  } catch (error) {
    console.error("Email-wallet association error:", error);
    res.status(500).json({
      error: "Failed to associate email with wallet: " + error.message,
    });
  }
});

// Direct handler for GET email-wallet endpoint
app.get("/api/auth/email-wallet", async (req, res) => {
  console.log("Direct get wallet by email request received:", req.query);
  const { email } = req.query;

  if (!email) {
    console.log("Missing email in request");
    return res.status(400).json({ error: "Email is required" });
  }

  try {
    // First try to find user by email in the User model
    const user = await User.findOne({ where: { email } });

    if (user) {
      console.log(
        "Found user with matching email in users table:",
        user.walletAddress
      );
      return res.json({
        success: true,
        email,
        walletAddress: user.walletAddress,
      });
    }

    // If not found in users table, check email_wallets table (legacy approach)
    console.log("User not found in users table, checking email_wallets table");
    const sequelize = require("./db/db_config");

    // Check if the email_wallets table exists
    try {
      await sequelize.query("SELECT 1 FROM email_wallets LIMIT 1");
    } catch (tableError) {
      console.log("email_wallets table does not exist");
      return res.status(404).json({
        success: false,
        error: "No wallet found for this email",
      });
    }

    // Find email-wallet association
    const emailWallets = await sequelize.query(
      `SELECT wallet_address FROM email_wallets WHERE email = $1`,
      {
        bind: [email],
        type: sequelize.QueryTypes.SELECT,
      }
    );

    if (!emailWallets || emailWallets.length === 0) {
      console.log("No wallet found for email:", email);
      return res.status(404).json({
        success: false,
        error: "No wallet found for this email",
      });
    }

    const walletAddress = emailWallets[0].wallet_address;
    console.log(
      "Found wallet for email in email_wallets table:",
      email,
      walletAddress
    );

    res.json({
      success: true,
      email,
      walletAddress,
    });
  } catch (error) {
    console.error("Get wallet by email error:", error);
    res
      .status(500)
      .json({ error: "Failed to get wallet for email: " + error.message });
  }
});

=======
>>>>>>> 7ebf459f
// Initialize blockchain connection
let contract = null;
let wallet = null;
let blockchainEnabled = false;

try {
  // Check if required environment variables are set
  const requiredEnvVars = [
    "PRIVATE_KEY",
    "SEPOLIA_RPC_URL",
    "CONTRACT_ADDRESS",
  ];
  const missingVars = requiredEnvVars.filter(
    (varName) => !process.env[varName]
  );

  if (missingVars.length > 0) {
    console.warn(
      `Missing blockchain environment variables: ${missingVars.join(", ")}`
    );
    console.warn("Blockchain features will be disabled");
  } else {
    // Handle both ethers v5 and v6
    let provider;
    if (ethers.providers && ethers.providers.JsonRpcProvider) {
      // ethers v5
      provider = new ethers.providers.JsonRpcProvider(
        process.env.SEPOLIA_RPC_URL.trim()
      );
    } else {
      // ethers v6
      provider = new ethers.JsonRpcProvider(process.env.SEPOLIA_RPC_URL.trim());
    }

    // Setup wallet and contract
    const privateKey = process.env.PRIVATE_KEY.trim();
    wallet = new ethers.Wallet(privateKey, provider);

    // Try to find the correct contract artifact file
    let contractABI;
    try {
      // Try different possible locations for contract ABI
      const possiblePaths = [
        "./artifacts/contracts/BackgroundNFT.sol/BackgroundNFT.json",
        "./artifacts/contracts/GiftCard.sol/NFTGiftMarketplace.json",
        "./artifacts/contracts/NFTGiftMarketplace.sol/NFTGiftMarketplace.json",
      ];

      for (const path of possiblePaths) {
        try {
          const artifact = require(path);
          if (artifact && artifact.abi) {
            console.log(`Found contract ABI at ${path}`);
            contractABI = artifact.abi;
            break;
          }
        } catch (err) {
          // Continue to next path
        }
      }

      if (!contractABI) {
        throw new Error("Could not find contract ABI in any expected location");
      }
    } catch (err) {
      throw new Error(`ABI loading error: ${err.message}`);
    }

    // Create contract instance
    const contractAddress = process.env.CONTRACT_ADDRESS.trim();
    contract = new ethers.Contract(contractAddress, contractABI, wallet);

    console.log("Blockchain connection initialized successfully");
    console.log(`Connected to contract at ${contractAddress}`);
    console.log(`Server wallet address: ${wallet.address}`);
    blockchainEnabled = true;
  }
} catch (error) {
  console.error("Failed to initialize blockchain connection:");
  console.error(`Error: ${error.name} - ${error.message}`);
  console.warn("Blockchain features will be disabled");
}

// Add contract, wallet and blockchain status to app
app.contract = contract;
app.wallet = wallet;
app.blockchainEnabled = blockchainEnabled;

// Add updateUserStats to app if available
if (typeof updateUserStats === "function") {
  app.updateUserStats = updateUserStats;
}

const handleError = (error, res) => {
  console.error("❌ Error:", error);
  if (error.code === "INSUFFICIENT_FUNDS") {
    return res.status(400).json({
      success: false,
      error:
        "Insufficient funds. Please try with a smaller amount or get more Sepolia ETH.",
    });
  }
  if (error.code === "NETWORK_ERROR") {
    return res.status(503).json({
      success: false,
      error: "Network error. Please check your connection and try again.",
    });
  }
  return res.status(500).json({
    success: false,
    error: error.message || "An unexpected error occurred.",
  });
};

// Remove frontend serving configuration and replace with API status endpoint
app.get("/", (req, res) => {
  res.json({
    status: "success",
    message: "NFTGiftMarketplace API is running",
    network: "Sepolia Testnet",
  });
});

// Simple test endpoint for backgrounds API
app.get("/api/backgrounds/test", (req, res) => {
  res.json({
    status: "success",
    message: "Backgrounds API test endpoint is working",
  });
});

// Get all backgrounds
// Commenting out this version since we have a better implementation below with pagination
// app.get("/api/backgrounds", async (req, res) => {
//   try {
//     const backgrounds = await Background.findAll({
//       order: [['createdAt', 'DESC']]
//     });
//
//     res.json({
//       success: true,
//       count: backgrounds.length,
//       backgrounds: backgrounds.map(bg => ({
//         id: bg.id,
//         artistAddress: bg.artistAddress,
//         imageURI: bg.imageURI,
//         category: bg.category,
//         price: bg.price,
//         usageCount: bg.usageCount,
//         createdAt: bg.createdAt
//       }))
//     });
//   } catch (error) {
//     console.error('Error fetching backgrounds:', error);
//     res.status(500).json({
//       success: false,
//       error: error.message || 'Failed to fetch backgrounds'
//     });
//   }
// });

// Setup multer for file uploads
const storage = multer.diskStorage({
  destination: function (req, file, cb) {
    cb(null, "uploads/");
  },
  filename: function (req, file, cb) {
    cb(null, Date.now() + path.extname(file.originalname));
  },
});
const upload = multer({
  storage: storage,
  limits: { fileSize: 5 * 1024 * 1024 }, // 5MB limit
  fileFilter: (req, file, cb) => {
    if (file.mimetype.startsWith("image/")) {
      cb(null, true);
    } else {
      cb(new Error("Only image files are allowed!"));
    }
  },
});

const ARTIST_MESSAGE =
  "Background created successfully. Note: While the contract shows the server wallet as the minter for technical reasons, the database correctly attributes you as the artist.";

// Direct background creation endpoint
app.post("/api/backgrounds", upload.single("image"), async (req, res) => {
  try {
    const { category, price } = req.body;
    const imageFile = req.file;

    if (!imageFile) {
      return res.status(400).json({ error: "Image file is required" });
    }
    if (!category || !price) {
      return res.status(400).json({ error: "Category and price are required" });
    }
    if (isNaN(price) || Number(price) <= 0) {
      return res.status(400).json({ error: "Price must be a positive number" });
    }

    // Construct image URL (adjust as per your storage setup)
    const imageUrl = `https://${process.env.S3_BUCKET_NAME}.s3.us-west-2.amazonaws.com/${req.fileName}`;

    // Create DB record first
    const localBackground = await Background.create({
      artistAddress: req.body.artistAddress || null,
      imageURI: imageUrl,
      category,
      price,
      usageCount: 0,
    });

    // Mint on blockchain with new contract logic
    const tx = await contract.mintBackground(
      imageUrl,
      category,
      ethers.parseEther(price.toString())
    );
    const receipt = await tx.wait();

    // Extract backgroundId from event logs (as before)
    const event = receipt.logs.find((log) => {
      try {
        return log.fragment && log.fragment.name === "BackgroundMinted";
      } catch (err) {
        console.log("Error checking log fragment:", err);
        return false;
      }
    });

    if (event) {
      const backgroundId = event.args.backgroundId.toString();
      await localBackground.update({
        blockchainId: backgroundId,
        blockchainTxHash: tx.hash,
      });
    } else {
      console.warn("BackgroundMinted event not found in transaction receipt");
    }

    res.status(201).json({
      success: true,
      background: {
        id: localBackground.id,
        artistAddress: localBackground.artistAddress,
        imageURI: localBackground.imageURI,
        category: localBackground.category,
        price: localBackground.price,
        blockchainTxHash: localBackground.blockchainTxHash,
        blockchainId: localBackground.blockchainId,
        transactionHash: localBackground.blockchainTxHash,
        etherscanUrl: localBackground.blockchainTxHash
          ? `https://sepolia.etherscan.io/tx/${localBackground.blockchainTxHash}`
          : null,
      },
    });
  } catch (error) {
    console.error("Error creating background:", error);
    res.status(500).json({ error: "Failed to create background" });
  }
});

// Mint Background
app.post("/api/background/mint", async (req, res) => {
  try {
    const { imageURI, category, price } = req.body;
    if (!imageURI || !category || !price) {
      return res.status(400).json({ error: "Missing required fields" });
    }
    if (isNaN(price) || Number(price) <= 0) {
      return res.status(400).json({ error: "Invalid price" });
    }

    console.log("🔹 Minting Background:", { imageURI, category, price });
    const tx = await contract.mintBackground(
      imageURI,
      category,
      ethers.parseEther(price.toString())
    );
    const receipt = await tx.wait();
    console.log("🔍 Transaction Receipt:", receipt);

    const event = receipt.logs.find(
      (log) => log.fragment && log.fragment.name === "BackgroundMinted"
    );
    if (!event) {
      return res.status(500).json({
        success: false,
        error: "BackgroundMinted event not found in transaction receipt.",
      });
    }
    const backgroundId = event.args.backgroundId.toString();

    // Save to database using the blockchain ID
    const background = await Background.create({
      id: backgroundId, // Use blockchain ID
      artistAddress: wallet.address,
      imageURI,
      category,
      price,
    });

    console.log(`✅ Background Minted and Saved to DB - ID: ${backgroundId}`);
    await updateUserStats(wallet.address);
    res.json({
      success: true,
      transactionHash: tx.hash,
      etherscanUrl: `https://sepolia.etherscan.io/tx/${transactionHash}`,
      giftCardId,
      giftCard,
    });
  } catch (error) {
    handleError(error, res);
  }
});

// Calculate required ETH for minting a gift card
app.post("/api/giftcard/price", async (req, res) => {
  try {
    const { backgroundId, price } = req.body;
    if (!backgroundId || !price) {
      return res.status(400).json({
        success: false,
        error: "Missing required fields: backgroundId and price are required.",
      });
    }

    // Optionally verify background exists
    const background = await Background.findByPk(backgroundId);
    if (!background) {
      return res.status(404).json({
        success: false,
        error: "Background not found with the given ID.",
      });
    }

    const backgroundPrice = ethers.parseEther(price.toString());
    const PLATFORM_FEE_IN_WEI = BigInt("611111111111111");
    const taxFee = (backgroundPrice * 4n) / 100n;
    const climateFee = backgroundPrice / 100n;
    const totalRequired =
      backgroundPrice + PLATFORM_FEE_IN_WEI + taxFee + climateFee;

    res.json({
      success: true,
      backgroundId,
      price: price.toString(),
      breakdown: {
        backgroundPrice: backgroundPrice.toString(),
        platformFee: PLATFORM_FEE_IN_WEI.toString(),
        taxFee: taxFee.toString(),
        climateFee: climateFee.toString(),
      },
      totalRequired: totalRequired.toString(),
      totalRequiredEth: ethers.formatEther(totalRequired),
    });
  } catch (error) {
    handleError(error, res);
  }
});

// Helper function for pagination
function getPaginationParams(req) {
  const page = parseInt(req.query.page) || 1;
  const limit = parseInt(req.query.limit) || 10;
  const offset = (page - 1) * limit;
  return { limit, offset, page };
}

// Get All Backgrounds with Pagination
// Commenting out as this is now handled by background.routes.js
// app.get("/api/backgrounds", async (req, res) => {
//   try {
//     const { limit, offset, page } = getPaginationParams(req);
//     const { category } = req.query;
//
//     const whereClause = category ? { category } : {};
//
//     const { count, rows: backgrounds } = await Background.findAndCountAll({
//       where: whereClause,
//       limit,
//       offset,
//       order: [['createdAt', 'DESC']]
//     });
//
//     const totalPages = Math.ceil(count / limit);
//
//     res.json({
//       success: true,
//       backgrounds,
//       pagination: {
//         currentPage: page,
//         totalPages,
//         totalItems: count,
//         itemsPerPage: limit,
//         hasNextPage: page < totalPages,
//         hasPrevPage: page > 1
//       }
//     });
//   } catch (error) {
//     handleError(error, res);
//   }
// });

// Get Background by ID
app.get("/api/background/:id", async (req, res) => {
  try {
    const background = await Background.findByPk(req.params.id);
    if (!background) {
      return res.status(404).json({
        success: false,
        error: "Background not found",
      });
    }
    res.json({ success: true, background });
  } catch (error) {
    handleError(error, res);
  }
});

// Create Gift Card
app.post(
  ["/api/giftcard/create", "/api/gift-cards/create"],
  async (req, res) => {
    try {
      const { backgroundId, price, message } = req.body;
      if (!backgroundId || !price) {
        return res.status(400).json({
          success: false,
          error:
            "Missing required fields: backgroundId and price are required.",
        });
      }

      // First verify the background exists in database
      const background = await Background.findByPk(backgroundId);
      if (!background) {
        return res.status(404).json({
          success: false,
          error: "Background not found with the given ID.",
        });
      }

      // Require blockchain to be enabled for gift card creation
      if (!blockchainEnabled || !contract) {
        return res.status(503).json({
          success: false,
          error:
            "Blockchain is not enabled. Gift card creation requires blockchain connectivity.",
        });
      }

      let giftCardId;
      let transactionHash;

      // Calculate total required ETH as per contract logic
      const backgroundPrice = ethers.parseEther(price.toString());
      const PLATFORM_FEE_IN_WEI = BigInt("611111111111111");
      const taxFee = (backgroundPrice * 4n) / 100n;
      const climateFee = backgroundPrice / 100n;
      const totalRequired =
        backgroundPrice + PLATFORM_FEE_IN_WEI + taxFee + climateFee;

      // Create Gift Card on blockchain
      console.log("🔹 Creating Gift Card on blockchain:", {
        backgroundId,
        price,
        message,
      });
      let receipt;
      try {
        const tx = await contract.createGiftCard(backgroundId, message, {
          value: totalRequired,
        });
        receipt = await tx.wait();

        const event = receipt.logs.find(
          (log) => log.fragment && log.fragment.name === "GiftCardCreated"
        );
        if (!event) {
          const errMsg =
            "GiftCardCreated event not found in transaction receipt. Possible ABI mismatch or contract did not emit event.";
          console.error(errMsg);
          throw new Error(errMsg);
        }
        giftCardId = event.args.giftCardId.toString();
        transactionHash = receipt.hash;
      } catch (error) {
        // Enhanced error handling for blockchain failures
        let debugMsg = "Blockchain error: ";
        if (
          error.code === "INSUFFICIENT_FUNDS" ||
          (error.reason && error.reason.includes("insufficient funds"))
        ) {
          debugMsg +=
            "Insufficient ETH sent. Please ensure the totalRequired amount is sent.";
        } else if (
          error.code === "CALL_EXCEPTION" ||
          (error.reason && error.reason.includes("revert"))
        ) {
          debugMsg +=
            "Smart contract reverted. Check if backgroundId exists and all require() conditions are met.";
        } else if (
          error.code === "UNPREDICTABLE_GAS_LIMIT" ||
          (error.message && error.message.includes("out of gas"))
        ) {
          debugMsg +=
            "Transaction ran out of gas. Try increasing the gas limit.";
        } else if (
          error.code === "NETWORK_ERROR" ||
          (error.message && error.message.includes("network"))
        ) {
          debugMsg +=
            "Network/provider error. Check your RPC provider (e.g., Alchemy/Infura) and network status.";
        } else if (
          error.code === "INVALID_ARGUMENT" ||
          (error.message && error.message.includes("invalid argument"))
        ) {
          debugMsg +=
            "Invalid argument sent to contract. Check contract ABI and input types.";
        } else if (
          error.code === "NONCE_EXPIRED" ||
          (error.message && error.message.includes("nonce"))
        ) {
          debugMsg += "Nonce issue. Try resetting the backend wallet nonce.";
        } else if (
          error.code === "ACTION_REJECTED" ||
          (error.message && error.message.includes("rejected"))
        ) {
          debugMsg += "Transaction was rejected by the wallet or network.";
        } else if (
          error.code === "SERVER_ERROR" ||
          (error.message && error.message.includes("server error"))
        ) {
          debugMsg += "Server error from RPC provider.";
        } else if (error.message && error.message.includes("event not found")) {
          debugMsg +=
            "Event not found in transaction receipt. Check contract ABI and event emission.";
        } else if (error.message && error.message.includes("private key")) {
          debugMsg +=
            "Wallet/private key error. Check backend wallet configuration and funding.";
        } else {
          debugMsg += error.message || "Unknown blockchain error.";
        }
        console.error(debugMsg, error);
        return res.status(500).json({
          success: false,
          error: debugMsg,
          details: error.stack || error,
        });
      }

      // Only save to DB if blockchain succeeded
      const giftCard = await GiftCard.create({
        id: giftCardId,
        backgroundId,
        price: totalRequired.toString(), // Store the actual ETH collected
        message,
        isClaimable: true,
        creatorAddress,
        currentOwner: creatorAddress,
        transactionHash,
      });

      // Increment background usage count
      await background.increment("usageCount");
      await background.save();

      res.json({
        success: true,
        transactionHash,
        etherscanUrl: `https://sepolia.etherscan.io/tx/${transactionHash}`,
        giftCardId,
        giftCard,
      });
    } catch (error) {
      console.error("Gift card creation error:", error);
      handleError(error, res);
    }
  }
);

// Get All Gift Cards with Pagination and Filters
app.get("/api/giftcards", async (req, res) => {
  try {
    const { limit, offset, page } = getPaginationParams(req);
    const { status, minPrice, maxPrice } = req.query;

    const whereClause = {};
    if (status) {
      whereClause.isClaimable = status === "available";
    }
    if (minPrice) {
      whereClause.price = {
        ...whereClause.price,
        [Op.gte]: parseFloat(minPrice),
      };
    }
    if (maxPrice) {
      whereClause.price = {
        ...whereClause.price,
        [Op.lte]: parseFloat(maxPrice),
      };
    }

    const { count, rows: giftCards } = await GiftCard.findAndCountAll({
      where: whereClause,
      include: [{ model: Background }],
      limit,
      offset,
      order: [["createdAt", "DESC"]],
    });

    const totalPages = Math.ceil(count / limit);

    res.json({
      success: true,
      giftCards,
      pagination: {
        currentPage: page,
        totalPages,
        totalItems: count,
        itemsPerPage: limit,
        hasNextPage: page < totalPages,
        hasPrevPage: page > 1,
      },
    });
  } catch (error) {
    handleError(error, res);
  }
});

// Get Gift Card by ID
app.get("/api/giftcard/:id", async (req, res) => {
  try {
    const giftCard = await GiftCard.findByPk(req.params.id, {
      include: [{ model: Background }],
    });
    if (!giftCard) {
      return res.status(404).json({
        success: false,
        error: "Gift Card not found",
      });
    }
    res.json({ success: true, giftCard });
  } catch (error) {
    handleError(error, res);
  }
});

// Get All Gift Cards by Owner
app.get("/api/giftcards/owner/:address", async (req, res) => {
  try {
    const giftCards = await GiftCard.findAll({
      where: { currentOwner: req.params.address },
      include: [{ model: Background }],
    });
    res.json({ success: true, giftCards });
  } catch (error) {
    handleError(error, res);
  }
});

// Get All Gift Cards by Creator
app.get("/api/giftcards/creator/:address", async (req, res) => {
  try {
    const giftCards = await GiftCard.findAll({
      where: { creatorAddress: req.params.address },
      include: [{ model: Background }],
    });
    res.json({ success: true, giftCards });
  } catch (error) {
    handleError(error, res);
  }
});

// Transfer Gift Card
app.post("/api/giftcard/transfer", async (req, res) => {
  try {
    const { giftCardId, recipient } = req.body;
    if (!giftCardId || !recipient) {
      return res.status(400).json({
        success: false,
        error:
          "Missing required fields: giftCardId and recipient are required.",
      });
    }

    // Call the smart contract to transfer the gift card on-chain
    const tx = await contract.transferGiftCard(giftCardId, recipient);
    const receipt = await tx.wait();

    // Find the GiftCardTransferred event in the logs (optional, if your contract emits it)
    const event = receipt.logs.find(
      (log) => log.fragment && log.fragment.name === "GiftCardTransferred"
    );
    if (!event) {
      // Optionally warn, but still proceed if the transaction succeeded
      console.warn(
        "GiftCardTransferred event not found in transaction receipt"
      );
    }

    // Update database only after successful on-chain transfer
    const giftCard = await GiftCard.findByPk(giftCardId);
    if (giftCard) {
      await giftCard.update({ currentOwner: recipient });

      // Record transaction
      await Transaction.create({
        giftCardId,
        fromAddress: wallet.address,
        toAddress: recipient,
        transactionType: "TRANSFER",
        amount: 0,
        transactionHash: tx.hash,
      });
    }

    await Promise.all([
      updateUserStats(wallet.address),
      updateUserStats(recipient),
    ]);
    res.json({
      success: true,
      transactionHash: tx.hash,
      etherscanUrl: `https://sepolia.etherscan.io/tx/${tx.hash}`,
    });
  } catch (error) {
    handleError(error, res);
  }
});

// Buy Gift Card
app.post("/api/giftcard/buy", async (req, res) => {
  try {
    const { giftCardId, message, price } = req.body;
    if (!giftCardId || !price) {
      return res.status(400).json({
        success: false,
        error: "Missing required fields: giftCardId and price are required.",
      });
    }

    const tx = await contract.buyGiftCard(giftCardId, message, {
      value: ethers.parseEther(price),
    });
    const receipt = await tx.wait();

    // Update database
    const giftCard = await GiftCard.findByPk(giftCardId);
    if (giftCard) {
      await giftCard.update({
        currentOwner: wallet.address,
        message: message || giftCard.message,
      });

      // Record transaction
      await Transaction.create({
        giftCardId,
        fromAddress: giftCard.creatorAddress,
        toAddress: wallet.address,
        transactionType: "PURCHASE",
        amount: price,
      });
    }

    await Promise.all([
      updateUserStats(wallet.address),
      updateUserStats(giftCard.currentOwner),
    ]);
    res.json({ success: true, transactionHash: tx.hash });
  } catch (error) {
    handleError(error, res);
  }
});

// Get All Transactions for a Gift Card
app.get("/api/giftcard/:id/transactions", async (req, res) => {
  try {
    const transactions = await Transaction.findAll({
      where: { giftCardId: req.params.id },
      order: [["createdAt", "DESC"]],
    });
    res.json({ success: true, transactions });
  } catch (error) {
    handleError(error, res);
  }
});

// Claim Gift Card
app.post("/api/giftcard/claim", async (req, res) => {
  try {
    const { giftCardId, secret } = req.body;
    if (!giftCardId || !secret) {
      return res.status(400).json({
        success: false,
        error: "Missing required fields: giftCardId and secret are required.",
      });
    }

    console.log("🔹 Claiming Gift Card on blockchain:", { giftCardId });
    const tx = await contract.claimGiftCard(giftCardId, secret);
    const receipt = await tx.wait();
    console.log("🔍 Transaction Receipt:", receipt);

    // Find the GiftCardClaimed event
    const event = receipt.logs.find(
      (log) => log.fragment && log.fragment.name === "GiftCardClaimed"
    );
    if (!event) {
      return res.status(500).json({
        success: false,
        error: "GiftCardClaimed event not found in transaction receipt.",
      });
    }

    // Only update DB if on-chain claim succeeded
    const giftCard = await GiftCard.findByPk(giftCardId);
    if (giftCard) {
      await giftCard.update({
        currentOwner: wallet.address,
        isClaimable: false,
        secretHash: null,
      });

      // Record transaction
      await Transaction.create({
        giftCardId,
        fromAddress: giftCard.creatorAddress,
        toAddress: wallet.address,
        transactionType: "CLAIM",
        amount: 0,
        transactionHash: tx.hash,
      });
    }

    await Promise.all([
      updateUserStats(wallet.address),
      updateUserStats(giftCard.creatorAddress),
    ]);
    res.json({
      success: true,
      transactionHash: tx.hash,
      etherscanUrl: `https://sepolia.etherscan.io/tx/${tx.hash}`,
    });
  } catch (error) {
    handleError(error, res);
  }
});

// Helper function to update user statistics
async function updateUserStats(walletAddress) {
  const user = await User.findOne({ where: { walletAddress } });
  if (!user) return;

  const [createdCount, sentCount, receivedCount, mintedCount] =
    await Promise.all([
      GiftCard.count({ where: { creatorAddress: walletAddress } }),
      Transaction.count({
        where: {
          fromAddress: walletAddress,
          transactionType: "TRANSFER",
        },
      }),
      Transaction.count({
        where: {
          toAddress: walletAddress,
          transactionType: "TRANSFER",
        },
      }),
      Background.count({ where: { artistAddress: walletAddress } }),
    ]);

  await user.update({
    totalGiftCardsCreated: createdCount,
    totalGiftCardsSent: sentCount,
    totalGiftCardsReceived: receivedCount,
    totalBackgroundsMinted: mintedCount,
    lastLoginAt: new Date(),
  });
}

// User Registration/Update
app.post("/api/user", async (req, res) => {
  try {
    const { walletAddress, username, email, bio, profileImageUrl } = req.body;
    if (!walletAddress) {
      return res.status(400).json({
        success: false,
        error: "Wallet address is required",
      });
    }

    // Try to find existing user
    let user = await User.findOne({ where: { walletAddress } });

    if (user) {
      // Update existing user
      await user.update({
        username: username || user.username,
        email: email || user.email,
        bio: bio || user.bio,
        profileImageUrl: profileImageUrl || user.profileImageUrl,
        lastLoginAt: new Date(),
      });
    } else {
      // Create new user
      user = await User.create({
        walletAddress,
        username,
        email,
        bio,
        profileImageUrl,
        lastLoginAt: new Date(),
      });
    }

    // Update user statistics
    await updateUserStats(walletAddress);

    // Get updated user data
    user = await User.findOne({ where: { walletAddress } });

    res.json({
      success: true,
      user,
      message: user ? "User updated successfully" : "User created successfully",
    });
  } catch (error) {
    handleError(error, res);
  }
});

// Get User Profile with Detailed Statistics
app.get("/api/user/:walletAddress", async (req, res) => {
  try {
    const user = await User.findOne({
      where: { walletAddress: req.params.walletAddress },
    });

    if (!user) {
      return res.status(404).json({
        success: false,
        error: "User not found",
      });
    }

    // Get all data in parallel
    const [
      createdGiftCards,
      ownedGiftCards,
      mintedBackgrounds,
      sentTransactions,
      receivedTransactions,
    ] = await Promise.all([
      // Gift cards created by user
      GiftCard.findAll({
        where: { creatorAddress: req.params.walletAddress },
        include: [{ model: Background }],
      }),
      // Gift cards currently owned by user
      GiftCard.findAll({
        where: { currentOwner: req.params.walletAddress },
        include: [{ model: Background }],
      }),
      // Backgrounds minted by user
      Background.findAll({
        where: { artistAddress: req.params.walletAddress },
      }),
      // Gift card transfers sent by user
      Transaction.findAll({
        where: {
          fromAddress: req.params.walletAddress,
          transactionType: "TRANSFER",
        },
        include: [
          {
            model: GiftCard,
            include: [{ model: Background }],
          },
        ],
      }),
      // Gift card transfers received by user
      Transaction.findAll({
        where: {
          toAddress: req.params.walletAddress,
          transactionType: "TRANSFER",
        },
        include: [
          {
            model: GiftCard,
            include: [{ model: Background }],
          },
        ],
      }),
    ]);

    // Calculate statistics
    const stats = {
      totalGiftCardsCreated: createdGiftCards.length,
      totalBackgroundsMinted: mintedBackgrounds.length,
      totalGiftCardsSent: sentTransactions.length,
      totalGiftCardsReceived: receivedTransactions.length,
      currentlyOwnedGiftCards: ownedGiftCards.length,
    };

    // Format transfer history
    const transferHistory = {
      sent: sentTransactions.map((tx) => ({
        transactionId: tx.id,
        giftCardId: tx.giftCardId,
        recipient: tx.toAddress,
        timestamp: tx.createdAt,
        giftCard: tx.GiftCard,
      })),
      received: receivedTransactions.map((tx) => ({
        transactionId: tx.id,
        giftCardId: tx.giftCardId,
        sender: tx.fromAddress,
        timestamp: tx.createdAt,
        giftCard: tx.GiftCard,
      })),
    };

    res.json({
      success: true,
      user,
      stats,
      details: {
        mintedBackgrounds,
        createdGiftCards,
        ownedGiftCards,
        transferHistory,
      },
    });
  } catch (error) {
    handleError(error, res);
  }
});

// Delete User
app.delete("/api/user/:walletAddress", async (req, res) => {
  try {
    const user = await User.findOne({
      where: { walletAddress: req.params.walletAddress },
    });

    if (!user) {
      return res.status(404).json({
        success: false,
        error: "User not found",
      });
    }

    await user.destroy();
    res.json({
      success: true,
      message: "User deleted successfully",
    });
  } catch (error) {
    handleError(error, res);
  }
});

// Get Top Users by Activity
app.get("/api/users/top", async (req, res) => {
  try {
    const users = await User.findAll({
      order: [
        ["totalGiftCardsCreated", "DESC"],
        ["totalBackgroundsMinted", "DESC"],
      ],
      limit: 10,
    });
    res.json({ success: true, users });
  } catch (error) {
    handleError(error, res);
  }
});

// Get Backgrounds by Category
app.get("/api/backgrounds/category/:category", async (req, res) => {
  try {
    const backgrounds = await Background.findAll({
      where: { category: req.params.category },
      include: [
        {
          model: User,
          attributes: ["username", "walletAddress", "profileImageUrl"],
        },
      ],
    });
    res.json({ success: true, backgrounds });
  } catch (error) {
    handleError(error, res);
  }
});

// Get Popular Backgrounds
app.get("/api/backgrounds/popular", async (req, res) => {
  try {
    const backgrounds = await Background.findAll({
      order: [["usageCount", "DESC"]],
      limit: 10,
      include: [
        {
          model: User,
          attributes: ["username", "walletAddress", "profileImageUrl"],
        },
      ],
    });
    res.json({ success: true, backgrounds });
  } catch (error) {
    handleError(error, res);
  }
});

// Get Recent Gift Card Transactions
app.get("/api/transactions/recent", async (req, res) => {
  try {
    const transactions = await Transaction.findAll({
      order: [["createdAt", "DESC"]],
      limit: 20,
      include: [
        {
          model: GiftCard,
          include: [{ model: Background }],
        },
      ],
    });
    res.json({ success: true, transactions });
  } catch (error) {
    handleError(error, res);
  }
});

// Search Users
app.get("/api/users/search", async (req, res) => {
  try {
    const { query } = req.query;
    if (!query) {
      return res.status(400).json({
        success: false,
        error: "Search query is required",
      });
    }

    const users = await User.findAll({
      where: {
        [Op.or]: [
          { username: { [Op.iLike]: `%${query}%` } },
          { email: { [Op.iLike]: `%${query}%` } },
          { walletAddress: { [Op.iLike]: `%${query}%` } },
        ],
      },
      limit: 10,
    });
    res.json({ success: true, users });
  } catch (error) {
    handleError(error, res);
  }
});

// Get User Activity Feed
app.get("/api/users/:walletAddress/activity", async (req, res) => {
  try {
    const activities = await Transaction.findAll({
      where: {
        [Op.or]: [
          { fromAddress: req.params.walletAddress },
          { toAddress: req.params.walletAddress },
        ],
      },
      order: [["createdAt", "DESC"]],
      limit: 20,
      include: [
        {
          model: GiftCard,
          include: [{ model: Background }],
        },
      ],
    });

    const formattedActivities = activities.map((activity) => {
      const isOutgoing = activity.fromAddress === req.params.walletAddress;
      return {
        id: activity.id,
        type: activity.transactionType,
        direction: isOutgoing ? "outgoing" : "incoming",
        timestamp: activity.createdAt,
        giftCard: activity.GiftCard,
        otherParty: isOutgoing ? activity.toAddress : activity.fromAddress,
        amount: activity.amount,
      };
    });

    res.json({ success: true, activities: formattedActivities });
  } catch (error) {
    handleError(error, res);
  }
});

// Get All Users with Pagination
app.get("/api/users", async (req, res) => {
  try {
    const { limit, offset, page } = getPaginationParams(req);
    const { sortBy = "createdAt", sortOrder = "DESC" } = req.query;

    const validSortFields = [
      "createdAt",
      "totalGiftCardsCreated",
      "totalBackgroundsMinted",
    ];
    const validSortOrders = ["ASC", "DESC"];

    if (
      !validSortFields.includes(sortBy) ||
      !validSortOrders.includes(sortOrder.toUpperCase())
    ) {
      return res.status(400).json({
        success: false,
        error: "Invalid sort parameters",
      });
    }

    const { count, rows: users } = await User.findAndCountAll({
      limit,
      offset,
      order: [[sortBy, sortOrder.toUpperCase()]],
      attributes: {
        exclude: ["email"], // Don't expose emails in the list
      },
    });

    const totalPages = Math.ceil(count / limit);

    res.json({
      success: true,
      users,
      pagination: {
        currentPage: page,
        totalPages,
        totalItems: count,
        itemsPerPage: limit,
        hasNextPage: page < totalPages,
        hasPrevPage: page > 1,
      },
    });
  } catch (error) {
    handleError(error, res);
  }
});

// Get Recent Transactions
app.get("/api/transactions/recent", async (req, res) => {
  try {
    const transactions = await Transaction.findAll({
      order: [["createdAt", "DESC"]],
      limit: 10,
      include: [
        {
          model: GiftCard,
          include: [{ model: Background }],
        },
      ],
    });
    res.json({
      success: true,
      transactions,
    });
  } catch (error) {
    handleError(error, res);
  }
});

// Get Top Users
app.get("/api/users/top", async (req, res) => {
  try {
    const users = await User.findAll({
      order: [
        ["totalGiftCardsCreated", "DESC"],
        ["totalBackgroundsMinted", "DESC"],
      ],
      limit: 10,
      attributes: {
        exclude: ["email"],
      },
    });
    res.json({
      success: true,
      users,
    });
  } catch (error) {
    handleError(error, res);
  }
});

// Search Users
app.get("/api/users/search", async (req, res) => {
  try {
    const { query } = req.query;
    if (!query) {
      return res.status(400).json({
        success: false,
        error: "Search query is required",
      });
    }

    const users = await User.findAll({
      where: {
        [Op.or]: [
          { username: { [Op.iLike]: `%${query}%` } },
          { walletAddress: { [Op.iLike]: `%${query}%` } },
        ],
      },
      attributes: {
        exclude: ["email"],
      },
    });
    res.json({
      success: true,
      users,
    });
  } catch (error) {
    handleError(error, res);
  }
});

// Get User Activity
app.get("/api/users/:walletAddress/activity", async (req, res) => {
  try {
    const { walletAddress } = req.params;
    const user = await User.findOne({
      where: { walletAddress },
      include: [
        {
          model: Transaction,
          as: "transactions",
          include: [
            {
              model: GiftCard,
              include: [{ model: Background }],
            },
          ],
          order: [["createdAt", "DESC"]],
          limit: 20,
        },
      ],
    });

    if (!user) {
      return res.status(404).json({
        success: false,
        error: "User not found",
      });
    }

    res.json({
      success: true,
      activity: user.transactions,
    });
  } catch (error) {
    handleError(error, res);
  }
});

// Get User Profile with Received and Sent Gift Cards
app.get("/api/profile/:walletAddress", async (req, res) => {
  try {
    const { walletAddress } = req.params;
    if (!walletAddress) {
      return res.status(400).json({
        success: false,
        error: "Wallet address is required",
      });
    }

    // Find received cards (where user is current owner but not creator)
    const receivedCards = await GiftCard.findAll({
      where: {
        currentOwner: walletAddress,
        creatorAddress: {
          [Op.ne]: walletAddress, // Not equal to user's address
        },
      },
      include: [{ model: Background }],
      order: [["createdAt", "DESC"]],
    });

    // Find sent cards (where user is creator but not current owner)
    const sentCards = await GiftCard.findAll({
      where: {
        creatorAddress: walletAddress,
        currentOwner: {
          [Op.ne]: walletAddress, // Not equal to user's address
        },
      },
      include: [{ model: Background }],
      order: [["createdAt", "DESC"]],
    });

    res.json({
      success: true,
      profile: {
        address: walletAddress,
        receivedCards,
        sentCards,
      },
    });
  } catch (error) {
    handleError(error, res);
  }
});

// Global request logging middleware
app.use((req, res, next) => {
  console.log(`[${new Date().toISOString()}] ${req.method} ${req.url}`);
  next();
});

// Legacy route - redirect to the new implementation
app.post("/api/giftcard/set-secret", async (req, res) => {
  try {
    const { giftCardId, secret } = req.body;

    // Forward the request to the new route
    console.log(
      `Legacy global route for setting secret key called, redirecting to gift-cards API`
    );

    // Make an internal request to the correct route
    req.url = `/api/gift-cards/set-secret`;
    req.body = { giftCardId, secret };

    // Continue processing with the routes middleware
    return app._router.handle(req, res);
  } catch (error) {
    console.error("Error in legacy giftcard/set-secret route:", error);
    return res.status(500).json({
      success: false,
      error: "Internal server error processing API request",
    });
  }
});

// Helper function to check if an image file exists (for use in various routes)
function imageExists(imageUrl) {
  if (!imageUrl) return false;

  let filename;
  try {
    // Extract filename from URL
    const url = new URL(imageUrl);
    filename = path.basename(url.pathname);
  } catch (err) {
    // If not a valid URL, try to extract the filename directly
    filename = path.basename(imageUrl);
  }

  // Check if the file exists in the uploads directory
  const filePath = path.join(__dirname, "uploads", filename);
  return fs.existsSync(filePath);
}

// Add this helper function to the app object for use in routes
app.imageExists = imageExists;

const PORT = process.env.PORT || 3001;
app.listen(PORT, () => {
  console.log(`🚀 Server running on port ${PORT}`);
});<|MERGE_RESOLUTION|>--- conflicted
+++ resolved
@@ -131,243 +131,6 @@
 
 // Mount API routes
 app.use("/api", apiRoutes);
-<<<<<<< HEAD
-
-// Direct handler for email-wallet endpoint in case the regular route isn't working
-app.post("/api/auth/email-wallet", async (req, res) => {
-  console.log("Direct email-wallet association request received:", req.body);
-  const { email, walletAddress } = req.body;
-
-  if (!email || !walletAddress) {
-    console.log("Missing email or walletAddress in request");
-    return res
-      .status(400)
-      .json({ error: "Email and wallet address are required" });
-  }
-
-  try {
-    // Use raw SQL to create the email_wallets table if it doesn't exist
-    const sequelize = require("./db/db_config");
-
-    try {
-      console.log("Checking if email_wallets table exists...");
-      await sequelize.query("SELECT 1 FROM email_wallets LIMIT 1");
-      console.log("email_wallets table exists");
-    } catch (tableError) {
-      console.log("email_wallets table does not exist, creating it...");
-      try {
-        // Create the email_wallets table
-        await sequelize.query(`
-          CREATE TABLE IF NOT EXISTS email_wallets (
-            id SERIAL PRIMARY KEY,
-            email VARCHAR(255) UNIQUE NOT NULL,
-            wallet_address VARCHAR(255) NOT NULL,
-            created_at TIMESTAMP DEFAULT CURRENT_TIMESTAMP
-          );
-        `);
-        console.log("email_wallets table created successfully");
-      } catch (createError) {
-        console.error("Failed to create email_wallets table:", createError);
-        return res.status(500).json({
-          error: "Database schema issue: failed to create email_wallets table",
-        });
-      }
-    }
-
-    // Check if user exists in the users table - use the User model
-    console.log("Checking if user exists for wallet address:", walletAddress);
-    let user = await User.findOne({ where: { walletAddress } });
-
-    // Create user if it doesn't exist
-    if (!user) {
-      console.log(
-        "User not found, creating new user with wallet address:",
-        walletAddress
-      );
-      try {
-        // Create user with the User model
-        user = await User.create({
-          walletAddress,
-          email: email, // Store email directly in the user model
-        });
-        console.log("User created successfully with email:", email);
-      } catch (userError) {
-        console.error("Error creating user:", userError);
-        // Continue anyway, attempt legacy approach
-        try {
-          await sequelize.query(
-            `INSERT INTO users (wallet_address) VALUES ($1)`,
-            {
-              bind: [walletAddress],
-            }
-          );
-          console.log("User created with legacy approach");
-        } catch (legacyError) {
-          console.error("Error in legacy user creation:", legacyError);
-        }
-      }
-    } else {
-      // Update existing user with email
-      console.log("User exists, updating with email:", email);
-      try {
-        await user.update({ email });
-        console.log("User email updated successfully");
-      } catch (updateError) {
-        console.error("Error updating user email:", updateError);
-      }
-    }
-
-    // Continue with the email_wallets association for backward compatibility
-    console.log(
-      "Checking if email is already associated with a wallet:",
-      email
-    );
-    const emailWallets = await sequelize.query(
-      `SELECT id, wallet_address FROM email_wallets WHERE email = $1`,
-      {
-        bind: [email],
-        type: sequelize.QueryTypes.SELECT,
-      }
-    );
-
-    if (emailWallets && emailWallets.length > 0) {
-      // Update the existing association
-      console.log(
-        "Email already associated with wallet, updating to:",
-        walletAddress
-      );
-      await sequelize.query(
-        `UPDATE email_wallets SET wallet_address = $1 WHERE email = $2`,
-        {
-          bind: [walletAddress, email],
-        }
-      );
-      console.log("Updated email-wallet association");
-    } else {
-      // Create a new association
-      console.log("Creating new email-wallet association");
-      try {
-        await sequelize.query(
-          `INSERT INTO email_wallets (email, wallet_address) VALUES ($1, $2)`,
-          {
-            bind: [email, walletAddress],
-          }
-        );
-        console.log("Created new email-wallet association");
-      } catch (insertError) {
-        console.error("Error creating email-wallet association:", insertError);
-
-        // Try another approach with plain SQL if the parameterized query fails
-        try {
-          const sanitizedEmail = email.replace(/'/g, "''");
-          const sanitizedWalletAddress = walletAddress.replace(/'/g, "''");
-
-          await sequelize.query(
-            `INSERT INTO email_wallets (email, wallet_address) VALUES ('${sanitizedEmail}', '${sanitizedWalletAddress}')`
-          );
-          console.log("Created email-wallet association with plain SQL");
-        } catch (plainError) {
-          console.error("Error with plain SQL insert:", plainError);
-          throw new Error("All insert approaches failed");
-        }
-      }
-    }
-
-    res.json({
-      success: true,
-      data: {
-        email,
-        walletAddress,
-      },
-    });
-  } catch (error) {
-    console.error("Email-wallet association error:", error);
-    res.status(500).json({
-      error: "Failed to associate email with wallet: " + error.message,
-    });
-  }
-});
-
-// Direct handler for GET email-wallet endpoint
-app.get("/api/auth/email-wallet", async (req, res) => {
-  console.log("Direct get wallet by email request received:", req.query);
-  const { email } = req.query;
-
-  if (!email) {
-    console.log("Missing email in request");
-    return res.status(400).json({ error: "Email is required" });
-  }
-
-  try {
-    // First try to find user by email in the User model
-    const user = await User.findOne({ where: { email } });
-
-    if (user) {
-      console.log(
-        "Found user with matching email in users table:",
-        user.walletAddress
-      );
-      return res.json({
-        success: true,
-        email,
-        walletAddress: user.walletAddress,
-      });
-    }
-
-    // If not found in users table, check email_wallets table (legacy approach)
-    console.log("User not found in users table, checking email_wallets table");
-    const sequelize = require("./db/db_config");
-
-    // Check if the email_wallets table exists
-    try {
-      await sequelize.query("SELECT 1 FROM email_wallets LIMIT 1");
-    } catch (tableError) {
-      console.log("email_wallets table does not exist");
-      return res.status(404).json({
-        success: false,
-        error: "No wallet found for this email",
-      });
-    }
-
-    // Find email-wallet association
-    const emailWallets = await sequelize.query(
-      `SELECT wallet_address FROM email_wallets WHERE email = $1`,
-      {
-        bind: [email],
-        type: sequelize.QueryTypes.SELECT,
-      }
-    );
-
-    if (!emailWallets || emailWallets.length === 0) {
-      console.log("No wallet found for email:", email);
-      return res.status(404).json({
-        success: false,
-        error: "No wallet found for this email",
-      });
-    }
-
-    const walletAddress = emailWallets[0].wallet_address;
-    console.log(
-      "Found wallet for email in email_wallets table:",
-      email,
-      walletAddress
-    );
-
-    res.json({
-      success: true,
-      email,
-      walletAddress,
-    });
-  } catch (error) {
-    console.error("Get wallet by email error:", error);
-    res
-      .status(500)
-      .json({ error: "Failed to get wallet for email: " + error.message });
-  }
-});
-
-=======
->>>>>>> 7ebf459f
 // Initialize blockchain connection
 let contract = null;
 let wallet = null;
